--- conflicted
+++ resolved
@@ -10,8 +10,4 @@
 iref-enum = "2.0"
 static-iref = "2.0"
 locspan = { version = "0.3.2", features = ["reporting"] }
-<<<<<<< HEAD
-rdf-types = { version = "0.4.0", features = ["loc"] }
-=======
-rdf-types = { version = "0.4.1", features = ["loc"] }
->>>>>>> dcc85c89
+rdf-types = { version = "0.4.1", features = ["loc"] }
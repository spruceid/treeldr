[package]
name = "treeldr-cli"
version = "0.1.0"
authors = ["Spruce Systems Inc."]
description = "Schema definition language."
edition = "2021"

[features]
default = ["json-schema", "json-ld-context"]
json-schema = [
	"treeldr-json-schema"
]
json-ld-context = [
	"treeldr-json-ld-context"
]

[dependencies]
treeldr = { path = "../core" }
treeldr-syntax = { path = "../syntax" }
iref = "2.1.2"
<<<<<<< HEAD
grdf = { version = "0.7.0", features = ["loc"] }
serde_json = "1.0.79"
=======
grdf = { version = "0.7.3", features = ["loc"] }
>>>>>>> dcc85c89
log = "0.4"
locspan = "0.3"
codespan-reporting = "0.11"
stderrlog = "0.5"
clap = { version = "3.0", features = ["derive"] }

# Extensions.
treeldr-json-schema = { path = "../json-schema", version = "0.1", optional = true }
treeldr-json-ld-context = { path = "../json-ld-context", version = "0.1", optional = true }

[[bin]]
name = "treeldr"
path = "src/main.rs"<|MERGE_RESOLUTION|>--- conflicted
+++ resolved
@@ -18,12 +18,8 @@
 treeldr = { path = "../core" }
 treeldr-syntax = { path = "../syntax" }
 iref = "2.1.2"
-<<<<<<< HEAD
-grdf = { version = "0.7.0", features = ["loc"] }
+grdf = { version = "0.7.3", features = ["loc"] }
 serde_json = "1.0.79"
-=======
-grdf = { version = "0.7.3", features = ["loc"] }
->>>>>>> dcc85c89
 log = "0.4"
 locspan = "0.3"
 codespan-reporting = "0.11"

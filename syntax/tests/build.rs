--- conflicted
+++ resolved
@@ -112,10 +112,11 @@
 }
 
 #[test]
-<<<<<<< HEAD
 fn t006() {
 	test("tests/006-in.tldr", "tests/006-out.nq")
-=======
+}
+
+#[test]
 fn t007() {
 	test("tests/007-in.tldr", "tests/007-out.nq")
 }
@@ -140,5 +141,4 @@
 #[should_panic]
 fn e02() {
 	negative_test("tests/e02.tldr")
->>>>>>> dcc85c89
 }
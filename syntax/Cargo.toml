--- conflicted
+++ resolved
@@ -10,17 +10,9 @@
 iref = "2.1.1"
 locspan = "0.3"
 codespan-reporting = "0.11"
-<<<<<<< HEAD
-rdf-types = { version = "0.4.0", features = ["loc"] }
-=======
 rdf-types = { version = "0.4.1", features = ["loc"] }
->>>>>>> dcc85c89
 
 [dev-dependencies]
 static-iref = "2.0"
 nquads-syntax = "0.2.0"
-<<<<<<< HEAD
-grdf = "0.7.0"
-=======
-grdf = "0.7.3"
->>>>>>> dcc85c89
+grdf = "0.7.3"
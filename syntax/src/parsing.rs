--- conflicted
+++ resolved
@@ -672,21 +672,13 @@
 		token: Token,
 		mut loc: Location<F>,
 	) -> Result<Loc<Self, F>, Loc<Error<L::Error>, F>> {
-<<<<<<< HEAD
-		let Loc(first, first_loc) = InnerTypeExpr::parse_from(lexer, token, loc.clone())?;
-=======
 		let Loc(first, first_loc) = NamedInnerTypeExpr::parse_from(lexer, token, loc.clone())?;
->>>>>>> dcc85c89
 
 		if let Loc(Some(Token::Punct(Punct::Pipe)), _) = peek_token(lexer)? {
 			let mut options = vec![Loc(first, first_loc)];
 			while let Loc(Some(Token::Punct(Punct::Pipe)), _) = peek_token(lexer)? {
 				next_token(lexer)?;
-<<<<<<< HEAD
-				let item = InnerTypeExpr::parse(lexer)?;
-=======
 				let item = NamedInnerTypeExpr::parse(lexer)?;
->>>>>>> dcc85c89
 				loc.span_mut().append(item.span());
 				options.push(item);
 			}
@@ -698,8 +690,6 @@
 	}
 }
 
-<<<<<<< HEAD
-=======
 impl<F: Clone> Parse<F> for NamedInnerTypeExpr<F> {
 	const FIRST: &'static [TokenKind] = &[
 		TokenKind::Id,
@@ -727,7 +717,6 @@
 	}
 }
 
->>>>>>> dcc85c89
 impl<F: Clone> Parse<F> for InnerTypeExpr<F> {
 	const FIRST: &'static [TokenKind] = &[
 		TokenKind::Id,
@@ -814,21 +803,13 @@
 		token: Token,
 		mut loc: Location<F>,
 	) -> Result<Loc<Self, F>, Loc<Error<L::Error>, F>> {
-<<<<<<< HEAD
-		let Loc(first, first_loc) = InnerLayoutExpr::parse_from(lexer, token, loc.clone())?;
-=======
 		let Loc(first, first_loc) = NamedInnerLayoutExpr::parse_from(lexer, token, loc.clone())?;
->>>>>>> dcc85c89
 
 		if let Loc(Some(Token::Punct(Punct::Pipe)), _) = peek_token(lexer)? {
 			let mut options = vec![Loc(first, first_loc)];
 			while let Loc(Some(Token::Punct(Punct::Pipe)), _) = peek_token(lexer)? {
 				next_token(lexer)?;
-<<<<<<< HEAD
-				let item = InnerLayoutExpr::parse(lexer)?;
-=======
 				let item = NamedInnerLayoutExpr::parse(lexer)?;
->>>>>>> dcc85c89
 				loc.span_mut().append(item.span());
 				options.push(item);
 			}
@@ -840,8 +821,6 @@
 	}
 }
 
-<<<<<<< HEAD
-=======
 impl<F: Clone> Parse<F> for NamedInnerLayoutExpr<F> {
 	const FIRST: &'static [TokenKind] = &[
 		TokenKind::Id,
@@ -869,7 +848,6 @@
 	}
 }
 
->>>>>>> dcc85c89
 impl<F: Clone> Parse<F> for InnerLayoutExpr<F> {
 	const FIRST: &'static [TokenKind] = &[
 		TokenKind::Id,

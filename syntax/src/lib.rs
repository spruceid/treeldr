use iref::IriBuf;
use locspan::Loc;

pub use treeldr_vocab as vocab;

pub mod build;
pub mod lexing;
pub mod parsing;
mod peekable3;

pub mod reporting;

pub use build::Build;
pub use lexing::{Id, Lexer};
pub use parsing::Parse;

#[derive(Clone)]
pub struct Documentation<F> {
	pub items: Vec<Loc<String, F>>,
}

impl<F> Documentation<F> {
	pub fn new(items: Vec<Loc<String, F>>) -> Self {
		Self { items }
	}
}

pub struct Document<F> {
	pub bases: Vec<Loc<IriBuf, F>>,
	pub uses: Vec<Loc<Use<F>, F>>,
	pub types: Vec<Loc<TypeDefinition<F>, F>>,
	pub layouts: Vec<Loc<LayoutDefinition<F>, F>>,
}

pub struct Prefix(String);

impl Prefix {
	pub fn as_str(&self) -> &str {
		&self.0
	}

	pub fn into_string(self) -> String {
		self.0
	}
}

pub enum Item<F> {
	Base(Loc<IriBuf, F>),
	Use(Loc<Use<F>, F>),
	Type(Loc<TypeDefinition<F>, F>),
	Layout(Loc<LayoutDefinition<F>, F>),
}

pub struct Use<F> {
	pub iri: Loc<IriBuf, F>,
	pub prefix: Loc<Prefix, F>,
	pub doc: Option<Loc<Documentation<F>, F>>,
}

pub struct TypeDefinition<F> {
	pub id: Loc<Id, F>,
	pub description: Loc<TypeDescription<F>, F>,
	pub doc: Option<Loc<Documentation<F>, F>>,
}

impl<F: Clone> TypeDefinition<F> {
	pub fn implicit_layout_definition(&self) -> LayoutDefinition<F> {
		LayoutDefinition {
			id: self.id.clone(),
			ty_id: self.id.clone(),
			description: Loc(
				self.description.implicit_layout_description(),
				self.description.location().clone(),
			),
			doc: self.doc.clone(),
		}
	}
}

pub enum TypeDescription<F> {
	Normal(Vec<Loc<PropertyDefinition<F>, F>>),
	Alias(OuterTypeExpr<F>),
}

impl<F: Clone> TypeDescription<F> {
	pub fn implicit_layout_description(&self) -> LayoutDescription<F> {
		match self {
			Self::Normal(properties) => LayoutDescription::Normal(
				properties
					.iter()
					.map(|Loc(prop, prop_loc)| {
						Loc(prop.implicit_field_definition(), prop_loc.clone())
					})
					.collect(),
			),
			Self::Alias(expr) => LayoutDescription::Alias(expr.implicit_layout_expr()),
		}
	}
}

pub struct PropertyDefinition<F> {
	pub id: Loc<Id, F>,
	pub ty: Option<Loc<AnnotatedTypeExpr<F>, F>>,
	pub doc: Option<Loc<Documentation<F>, F>>,
}

impl<F: Clone> PropertyDefinition<F> {
	pub fn implicit_field_definition(&self) -> FieldDefinition<F> {
		FieldDefinition {
			id: self.id.clone(),
			layout: self
				.ty
				.as_ref()
				.map(|Loc(ty, ty_loc)| Loc(ty.implicit_layout_expr(), ty_loc.clone())),
			alias: None,
			doc: self.doc.clone(),
		}
	}
}

/// Type annotation.
#[derive(Clone, Copy, PartialEq, Eq, Hash, PartialOrd, Ord, Debug)]
pub enum Annotation {
	/// Required field.
	Required,

	/// Field with multiple values.
	Multiple,
}

impl Annotation {
	pub fn from_name(name: &str) -> Option<Self> {
		match name {
			"required" => Some(Self::Required),
			"multiple" => Some(Self::Multiple),
			_ => None,
		}
	}

	pub fn as_str(&self) -> &'static str {
		match self {
			Self::Required => "required",
			Self::Multiple => "multiple",
		}
	}
}

/// Annotated type expression.
pub struct AnnotatedTypeExpr<F> {
	pub expr: Loc<OuterTypeExpr<F>, F>,
	pub annotations: Vec<Loc<Annotation, F>>,
}

impl<F: Clone> AnnotatedTypeExpr<F> {
	pub fn implicit_layout_expr(&self) -> AnnotatedLayoutExpr<F> {
		AnnotatedLayoutExpr {
			expr: Loc(
				self.expr.implicit_layout_expr(),
				self.expr.location().clone(),
			),
			annotations: self.annotations.clone(),
		}
	}
}

pub enum OuterTypeExpr<F> {
<<<<<<< HEAD
	Inner(InnerTypeExpr<F>),
	Union(Vec<Loc<InnerTypeExpr<F>, F>>),
=======
	Inner(NamedInnerTypeExpr<F>),
	Union(Vec<Loc<NamedInnerTypeExpr<F>, F>>),
>>>>>>> dcc85c89
}

impl<F: Clone> OuterTypeExpr<F> {
	pub fn implicit_layout_expr(&self) -> OuterLayoutExpr<F> {
		match self {
			Self::Inner(i) => OuterLayoutExpr::Inner(i.implicit_layout_expr()),
			Self::Union(options) => OuterLayoutExpr::Union(
				options
					.iter()
					.map(|Loc(ty_expr, loc)| Loc(ty_expr.implicit_layout_expr(), loc.clone()))
					.collect(),
			),
		}
	}
}

<<<<<<< HEAD
=======
pub struct NamedInnerTypeExpr<F> {
	pub expr: Loc<InnerTypeExpr<F>, F>,
	pub name: Option<Loc<Alias, F>>,
}

impl<F: Clone> NamedInnerTypeExpr<F> {
	pub fn implicit_layout_expr(&self) -> NamedInnerLayoutExpr<F> {
		NamedInnerLayoutExpr {
			expr: Loc(
				self.expr.implicit_layout_expr(),
				self.expr.location().clone(),
			),
			name: self.name.clone(),
		}
	}
}

>>>>>>> dcc85c89
pub enum InnerTypeExpr<F> {
	Id(Loc<Id, F>),
	Reference(Box<Loc<Self, F>>),
	Literal(Literal),
}

impl<F: Clone> InnerTypeExpr<F> {
	pub fn implicit_layout_expr(&self) -> InnerLayoutExpr<F> {
		match self {
			Self::Id(id) => InnerLayoutExpr::Id(id.clone()),
			Self::Reference(r) => InnerLayoutExpr::Reference(Box::new(Loc(
				r.implicit_layout_expr(),
				r.location().clone(),
			))),
			Self::Literal(lit) => InnerLayoutExpr::Literal(lit.clone()),
		}
	}
}

pub struct LayoutDefinition<F> {
	pub id: Loc<Id, F>,
	pub ty_id: Loc<Id, F>,
	pub description: Loc<LayoutDescription<F>, F>,
	pub doc: Option<Loc<Documentation<F>, F>>,
}

pub enum LayoutDescription<F> {
	Normal(Vec<Loc<FieldDefinition<F>, F>>),
	Alias(OuterLayoutExpr<F>),
}

pub struct FieldDefinition<F> {
	pub id: Loc<Id, F>,
	pub layout: Option<Loc<AnnotatedLayoutExpr<F>, F>>,
	pub alias: Option<Loc<Alias, F>>,
	pub doc: Option<Loc<Documentation<F>, F>>,
}

#[derive(Clone, Debug)]
pub struct Alias(String);

impl Alias {
	pub fn as_str(&self) -> &str {
		&self.0
	}

	pub fn into_string(self) -> String {
		self.0
	}
}

/// Annotated layout expression.
pub struct AnnotatedLayoutExpr<F> {
	pub expr: Loc<OuterLayoutExpr<F>, F>,
	pub annotations: Vec<Loc<Annotation, F>>,
}

pub enum OuterLayoutExpr<F> {
<<<<<<< HEAD
	Inner(InnerLayoutExpr<F>),
	Union(Vec<Loc<InnerLayoutExpr<F>, F>>),
=======
	Inner(NamedInnerLayoutExpr<F>),
	Union(Vec<Loc<NamedInnerLayoutExpr<F>, F>>),
}

pub struct NamedInnerLayoutExpr<F> {
	pub expr: Loc<InnerLayoutExpr<F>, F>,
	pub name: Option<Loc<Alias, F>>,
>>>>>>> dcc85c89
}

pub enum InnerLayoutExpr<F> {
	Id(Loc<Id, F>),
	Reference(Box<Loc<Self, F>>),
	Literal(Literal),
}

<<<<<<< HEAD
=======
impl<F> InnerLayoutExpr<F> {
	fn is_namable(&self) -> bool {
		!matches!(self, Self::Id(_))
	}
}

>>>>>>> dcc85c89
#[derive(Clone, PartialEq, Eq, Hash, PartialOrd, Ord, Debug)]
pub enum Literal {
	String(String),
	RegExp(String),
}<|MERGE_RESOLUTION|>--- conflicted
+++ resolved
@@ -164,13 +164,8 @@
 }
 
 pub enum OuterTypeExpr<F> {
-<<<<<<< HEAD
-	Inner(InnerTypeExpr<F>),
-	Union(Vec<Loc<InnerTypeExpr<F>, F>>),
-=======
 	Inner(NamedInnerTypeExpr<F>),
 	Union(Vec<Loc<NamedInnerTypeExpr<F>, F>>),
->>>>>>> dcc85c89
 }
 
 impl<F: Clone> OuterTypeExpr<F> {
@@ -187,8 +182,6 @@
 	}
 }
 
-<<<<<<< HEAD
-=======
 pub struct NamedInnerTypeExpr<F> {
 	pub expr: Loc<InnerTypeExpr<F>, F>,
 	pub name: Option<Loc<Alias, F>>,
@@ -206,7 +199,6 @@
 	}
 }
 
->>>>>>> dcc85c89
 pub enum InnerTypeExpr<F> {
 	Id(Loc<Id, F>),
 	Reference(Box<Loc<Self, F>>),
@@ -265,10 +257,6 @@
 }
 
 pub enum OuterLayoutExpr<F> {
-<<<<<<< HEAD
-	Inner(InnerLayoutExpr<F>),
-	Union(Vec<Loc<InnerLayoutExpr<F>, F>>),
-=======
 	Inner(NamedInnerLayoutExpr<F>),
 	Union(Vec<Loc<NamedInnerLayoutExpr<F>, F>>),
 }
@@ -276,7 +264,6 @@
 pub struct NamedInnerLayoutExpr<F> {
 	pub expr: Loc<InnerLayoutExpr<F>, F>,
 	pub name: Option<Loc<Alias, F>>,
->>>>>>> dcc85c89
 }
 
 pub enum InnerLayoutExpr<F> {
@@ -285,15 +272,12 @@
 	Literal(Literal),
 }
 
-<<<<<<< HEAD
-=======
 impl<F> InnerLayoutExpr<F> {
 	fn is_namable(&self) -> bool {
 		!matches!(self, Self::Id(_))
 	}
 }
 
->>>>>>> dcc85c89
 #[derive(Clone, PartialEq, Eq, Hash, PartialOrd, Ord, Debug)]
 pub enum Literal {
 	String(String),

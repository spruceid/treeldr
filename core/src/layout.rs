--- conflicted
+++ resolved
@@ -186,14 +186,8 @@
 pub struct Field<F> {
 	prop: WithCauses<Ref<prop::Definition<F>>, F>,
 	name: WithCauses<String, F>,
-<<<<<<< HEAD
+	label: Option<String>,
 	layout: AnnotatedRef<F>,
-=======
-	label: Option<String>,
-	layout: WithCauses<Ref<Definition<F>>, F>,
-	required: WithCauses<bool, F>,
-	functional: WithCauses<bool, F>,
->>>>>>> 73dfc506
 	doc: Documentation,
 }
 
@@ -210,18 +204,12 @@
 		Self {
 			prop,
 			name,
-<<<<<<< HEAD
+			label,
 			layout: AnnotatedRef {
 				layout,
 				required,
 				functional
 			},
-=======
-			label,
-			layout,
-			required,
-			functional,
->>>>>>> 73dfc506
 			doc,
 		}
 	}

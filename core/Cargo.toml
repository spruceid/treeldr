[package]
name = "treeldr"
version = "0.1.0"
authors = ["Spruce Systems Inc."]
description = "Schema definition language."
edition = "2021"

[dependencies]
treeldr-vocab = { path = "../vocab" }
shelves = "0.2.3"
iref = "2.1.2"
iref-enum = "2.0"
static-iref = "2.0"
log = "0.4"
derivative = "2.2.0"
locspan = { version = "0.3.2", features = ["reporting"] }
codespan-reporting = "0.11"
pct-str = "1.1"
<<<<<<< HEAD
rdf-types = { version = "0.4.0", features = ["loc"] }
grdf = { version = "0.7.0", features = ["loc"] }
=======
rdf-types = { version = "0.4.1", features = ["loc"] }
grdf = { version = "0.7.3", features = ["loc"] }
>>>>>>> dcc85c89
btree-range-map = "0.2.5"<|MERGE_RESOLUTION|>--- conflicted
+++ resolved
@@ -16,11 +16,6 @@
 locspan = { version = "0.3.2", features = ["reporting"] }
 codespan-reporting = "0.11"
 pct-str = "1.1"
-<<<<<<< HEAD
-rdf-types = { version = "0.4.0", features = ["loc"] }
-grdf = { version = "0.7.0", features = ["loc"] }
-=======
 rdf-types = { version = "0.4.1", features = ["loc"] }
 grdf = { version = "0.7.3", features = ["loc"] }
->>>>>>> dcc85c89
 btree-range-map = "0.2.5"